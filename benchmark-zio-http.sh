<<<<<<< HEAD
if [ -z "$1" ]; then
    COMMIT_SHA=$(git rev-parse --short HEAD)
    ZIO_HTTP="zio/zio-http.git#$COMMIT_SHA"
else
    ZIO_HTTP="zio/zio-http.git#$1"
fi
=======

COMMIT_SHA=$(git rev-parse --short HEAD)
ZIO_HTTP="zio/zio-http.git#$COMMIT_SHA"
>>>>>>> 6172b49f

if [ ! -e "/var/run/docker.sock" ]; then
    echo "'/var/run/docker.sock' does not exist.  Are you sure Docker is running?"
    exit 1
fi

if [ ! -d "../FrameworkBenchMarks" ]; then
    git clone https://github.com/zio/FrameworkBenchmarks.git ../FrameworkBenchMarks
    git checkout master
fi

rm ../FrameworkBenchMarks/frameworks/Scala/zio-http/build.sbt
rm ../FrameworkBenchMarks/frameworks/Scala/zio-http/src/main/scala/Main.scala
cp ../FrameworkBenchMarks/frameworks/Scala/zio-http/base.build.sbt ../FrameworkBenchMarks/frameworks/Scala/zio-http/build.sbt
cp ./zio-http-example/src/main/scala/example/PlainTextBenchmarkServer.scala ../FrameworkBenchMarks/frameworks/Scala/zio-http/src/main/scala/Main.scala
cd ../FrameworkBenchMarks
sed -i '' "s|---COMMIT_SHA---|${ZIO_HTTP}|g" frameworks/Scala/zio-http/build.sbt
./tfb --test zio-http | tee result
RESULT_REQUEST=$(echo $(grep -B 1 -A 17 "Concurrency: 256 for plaintext" result) | grep -oiE "requests/sec: [0-9]+.[0-9]+")
RESULT_CONCURRENCY=$(echo $(grep -B 1 -A 17 "Concurrency: 256 for plaintext" result) | grep -oiE "concurrency: [0-9]+")
echo ::set-output name=request_result::$(echo $RESULT_REQUEST)
echo ::set-output name=concurrency_result::$(echo $RESULT_CONCURRENCY)
RESULT_REQUEST=$(echo $(grep -B 1 -A 17 "Concurrency: 1024 for plaintext" result) | grep -oiE "requests/sec: [0-9]+.[0-9]+")
RESULT_CONCURRENCY=$(echo $(grep -B 1 -A 17 "Concurrency: 1024 for plaintext" result) | grep -oiE "concurrency: [0-9]+")
echo ::set-output name=request_result::$(echo $RESULT_REQUEST)
echo ::set-output name=concurrency_result::$(echo $RESULT_CONCURRENCY)
RESULT_REQUEST=$(echo $(grep -B 1 -A 17 "Concurrency: 4096 for plaintext" result) | grep -oiE "requests/sec: [0-9]+.[0-9]+")
RESULT_CONCURRENCY=$(echo $(grep -B 1 -A 17 "Concurrency: 4096 for plaintext" result) | grep -oiE "concurrency: [0-9]+")
echo ::set-output name=request_result::$(echo $RESULT_REQUEST)
echo ::set-output name=concurrency_result::$(echo $RESULT_CONCURRENCY)
RESULT_REQUEST=$(echo $(grep -B 1 -A 17 "Concurrency: 16384 for plaintext" result) | grep -oiE "requests/sec: [0-9]+.[0-9]+")
RESULT_CONCURRENCY=$(echo $(grep -B 1 -A 17 "Concurrency: 16384 for plaintext" result) | grep -oiE "concurrency: [0-9]+")
echo ::set-output name=request_result::$(echo $RESULT_REQUEST)
echo ::set-output name=concurrency_result::$(echo $RESULT_CONCURRENCY)<|MERGE_RESOLUTION|>--- conflicted
+++ resolved
@@ -1,15 +1,6 @@
-<<<<<<< HEAD
-if [ -z "$1" ]; then
-    COMMIT_SHA=$(git rev-parse --short HEAD)
-    ZIO_HTTP="zio/zio-http.git#$COMMIT_SHA"
-else
-    ZIO_HTTP="zio/zio-http.git#$1"
-fi
-=======
 
 COMMIT_SHA=$(git rev-parse --short HEAD)
 ZIO_HTTP="zio/zio-http.git#$COMMIT_SHA"
->>>>>>> 6172b49f
 
 if [ ! -e "/var/run/docker.sock" ]; then
     echo "'/var/run/docker.sock' does not exist.  Are you sure Docker is running?"
