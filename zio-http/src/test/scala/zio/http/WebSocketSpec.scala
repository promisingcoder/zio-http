/*
 * Copyright 2021 - 2023 Sporta Technologies PVT LTD & the ZIO HTTP contributors.
 *
 * Licensed under the Apache License, Version 2.0 (the "License");
 * you may not use this file except in compliance with the License.
 * You may obtain a copy of the License at
 *
 *     http://www.apache.org/licenses/LICENSE-2.0
 *
 * Unless required by applicable law or agreed to in writing, software
 * distributed under the License is distributed on an "AS IS" BASIS,
 * WITHOUT WARRANTIES OR CONDITIONS OF ANY KIND, either express or implied.
 * See the License for the specific language governing permissions and
 * limitations under the License.
 */

package zio.http

import zio._
import zio.test.Assertion.equalTo
import zio.test.TestAspect.{diagnose, nonFlaky, sequential, timeout, withLiveClock}
import zio.test.{TestClock, assertCompletes, assertTrue, assertZIO, testClock}

import zio.http.ChannelEvent.UserEvent.HandshakeComplete
import zio.http.ChannelEvent.{Read, Unregistered, UserEvent, UserEventTriggered}
import zio.http.internal.{DynamicServer, HttpRunnableSpec, severTestLayer}

object WebSocketSpec extends HttpRunnableSpec {

  private val websocketSpec = suite("WebsocketSpec")(
    test("channel events between client and server") {
      for {
        msg <- MessageCollector.make[WebSocketChannelEvent]
        url <- DynamicServer.wsURL
        id  <- DynamicServer.deploy {
          Handler.webSocket { channel =>
            channel.receiveAll {
              case event @ Read(frame)  => channel.send(Read(frame)) *> msg.add(event)
              case event @ Unregistered => msg.add(event, true)
              case event                => msg.add(event)
            }
          }.toHttpAppWS
        }

        res <- ZIO.scoped {
          Handler.webSocket { channel =>
            channel.receiveAll {
              case UserEventTriggered(HandshakeComplete) =>
                channel.send(Read(WebSocketFrame.text("FOO")))
              case Read(WebSocketFrame.Text("FOO"))      =>
                channel.send(Read(WebSocketFrame.text("BAR")))
              case Read(WebSocketFrame.Text("BAR"))      =>
                channel.shutdown
              case _                                     =>
                ZIO.unit
            }
          }.connect(url, Headers(DynamicServer.APP_ID, id)) *> {
            for {
              events <- msg.await
              expected = List(
                UserEventTriggered(HandshakeComplete),
                Read(WebSocketFrame.text("FOO")),
                Read(WebSocketFrame.text("BAR")),
                Unregistered,
              )
            } yield assertTrue(events == expected)
          }
        }
      } yield res
    },
    test("on close interruptibility") {
      for {

        // Maintain a flag to check if the close handler was completed
        isSet     <- Promise.make[Nothing, Unit]
        isStarted <- Promise.make[Nothing, Unit]
        clock     <- testClock

        // Setup websocket server

        serverHttp   = Handler.webSocket { channel =>
          channel.receiveAll {
            case Unregistered =>
              isStarted.succeed(()) <&> isSet.succeed(()).delay(5 seconds).withClock(clock)
            case _            =>
              ZIO.unit
          }
        }.toHttpAppWS.deployWS

        // Setup Client
        // Client closes the connection after 1 second
        clientSocket = Handler.webSocket { channel =>
          channel.receiveAll {
            case UserEventTriggered(HandshakeComplete) =>
              channel.send(Read(WebSocketFrame.close(1000))).delay(1 second).withClock(clock)
            case _                                     =>
              ZIO.unit
          }
        }

        // Deploy the server and send it a socket request
        _ <- serverHttp.runZIO(clientSocket)

        // Wait for the close handler to complete
        _ <- TestClock.adjust(2 seconds)
        _ <- isStarted.await
        _ <- TestClock.adjust(5 seconds)
        _ <- isSet.await

        // Check if the close handler was completed
      } yield assertCompletes
    } @@ nonFlaky,
    test("Multiple websocket upgrades") {
      val app   = Handler.succeed(WebSocketFrame.text("BAR")).toHttpAppWS.deployWS
      val codes = ZIO
        .foreach(1 to 1024)(_ => app.runZIO(Handler.unit).map(_.status))
        .map(_.count(_ == Status.SwitchingProtocols))

      assertZIO(codes)(equalTo(1024))
    },
    test("channel events between client and server when the provided URL is HTTP") {
      for {
        msg <- MessageCollector.make[WebSocketChannelEvent]
        url <- DynamicServer.httpURL
        id  <- DynamicServer.deploy {
          Handler.webSocket { channel =>
            channel.receiveAll {
              case event @ Read(frame)  => channel.send(Read(frame)) *> msg.add(event)
              case event @ Unregistered => msg.add(event, true)
              case event                => msg.add(event)
            }
          }.toHttpAppWS
        }

        res <- ZIO.scoped {
          Handler.webSocket { channel =>
            channel.receiveAll {
              case UserEventTriggered(HandshakeComplete) =>
                channel.send(Read(WebSocketFrame.text("FOO")))
              case Read(WebSocketFrame.Text("FOO"))      =>
                channel.send(Read(WebSocketFrame.text("BAR")))
              case Read(WebSocketFrame.Text("BAR"))      =>
                channel.shutdown
              case _                                     =>
                ZIO.unit
            }
          }.connect(url, Headers(DynamicServer.APP_ID, id)) *> {
            for {
              events <- msg.await
              expected = List(
                UserEventTriggered(HandshakeComplete),
                Read(WebSocketFrame.text("FOO")),
                Read(WebSocketFrame.text("BAR")),
                Unregistered,
              )
            } yield assertTrue(events == expected)
          }
        }
      } yield res
    },
    test("Client connection is interruptible") {
      for {
        url <- DynamicServer.httpURL
        id  <- DynamicServer.deploy {
          Handler.webSocket { channel =>
            ZIO.debug("receiveAll") *>
              channel.receiveAll { evt =>
                println(evt)
                evt match {
                  case ChannelEvent.UserEventTriggered(UserEvent.HandshakeComplete) =>
                    ZIO.debug("registered") *>
                      ZIO
                        .foreachDiscard(1 to 100) { idx =>
                          ZIO.debug(s"sending $idx") *>
                            channel.send(Read(WebSocketFrame.text(idx.toString))) *> ZIO.sleep(100.millis)
                        }
                        .forkScoped
                  case _                                                            => ZIO.unit
                }
              }
          }.toHttpAppWS
        }

        queue1 <- Queue.unbounded[String]
        queue2 <- Queue.unbounded[String]
        _      <- ZIO.scoped {
          Handler.webSocket { channel =>
            channel.receiveAll {
              case Read(WebSocketFrame.Text(s)) =>
                println(s"read $s")
                queue1.offer(s)
              case _                            =>
                ZIO.unit
            }.onInterrupt(ZIO.debug("ws interrupted"))
          }.connect(url, Headers(DynamicServer.APP_ID, id)) *>
            queue1.take
              .tap(s =>
                ZIO.debug(s"got $s") *>
                  queue2.offer(s),
              )
              .repeatUntil(_ == "5")
              .timeout(1.second)
              .debug
        }
        result <- queue2.takeAll
      } yield assertTrue(result == Chunk("1", "2", "3", "4", "5"))
    },
  )

  override def spec = suite("Server") {
    ZIO.scoped {
      serve.as(List(websocketSpec))
    }
  }
<<<<<<< HEAD
    .provideSomeShared[Scope](
      DynamicServer.live.disconnect("DynamicServer.live"),
      severTestLayer.disconnect("serverTestLayer"),
      Client.default.disconnect("Client.default"),
    ) @@
=======
    .provideShared(DynamicServer.live, severTestLayer, Client.default, Scope.default) @@
>>>>>>> 538761fd
    timeout(30 seconds) @@ diagnose(30.seconds) @@ withLiveClock @@ sequential

  final class MessageCollector[A](ref: Ref[List[A]], promise: Promise[Nothing, Unit]) {
    def add(a: A, isDone: Boolean = false): UIO[Unit] = ref.update(_ :+ a) <* promise.succeed(()).when(isDone)
    def await: UIO[List[A]]                           = promise.await *> ref.get
    def done: UIO[Boolean]                            = promise.succeed(())
  }

  object MessageCollector {
    def make[A]: ZIO[Any, Nothing, MessageCollector[A]] = for {
      ref <- Ref.make(List.empty[A])
      prm <- Promise.make[Nothing, Unit]
    } yield new MessageCollector(ref, prm)
  }
}<|MERGE_RESOLUTION|>--- conflicted
+++ resolved
@@ -212,15 +212,7 @@
       serve.as(List(websocketSpec))
     }
   }
-<<<<<<< HEAD
-    .provideSomeShared[Scope](
-      DynamicServer.live.disconnect("DynamicServer.live"),
-      severTestLayer.disconnect("serverTestLayer"),
-      Client.default.disconnect("Client.default"),
-    ) @@
-=======
-    .provideShared(DynamicServer.live, severTestLayer, Client.default, Scope.default) @@
->>>>>>> 538761fd
+    .provideSomeShared[Scope](DynamicServer.live, severTestLayer, Client.default) @@
     timeout(30 seconds) @@ diagnose(30.seconds) @@ withLiveClock @@ sequential
 
   final class MessageCollector[A](ref: Ref[List[A]], promise: Promise[Nothing, Unit]) {
