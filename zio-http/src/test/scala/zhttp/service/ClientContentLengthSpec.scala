package zhttp.service

import zhttp.http._
import zhttp.service.server.Auto
import zio.test.Assertion.{isNone, isPositive, isSome}
import zio.test.assertM
import zio.{Ref, UIO, ZIO, ZRef}

import scala.util.Try

object ClientContentLengthSpec extends HttpRunnableSpec(8083) {

  type ServerState = Map[String, Int]

  val env = EventLoopGroup.auto() ++ ChannelFactory.auto // ++ ServerChannelFactory.auto

  val contentLengthName = "content-length"

  def getContentLength(headers: List[Header]): Option[Int] =
    headers
      .find(_.name.toString.toLowerCase == "content-length")
      .flatMap(d => tryParseInt(d.value.toString))

  def tryParseInt(s: String): Option[Int] = Try(s.toInt).toOption

  def updateState(state: ServerState, headers: List[Header], path: String): ServerState =
    getContentLength(headers) match {
      case Some(length) if !state.contains(path) => state.updated(path, length)
      case _                                     => state
    }

<<<<<<< HEAD
  def getApp(state: Ref[ServerState])(p: Int): Server[Any, Throwable] = {
    val app: HttpApp[Any, Throwable] = HttpApp.collectM { case req @ _ -> !! / path =>
      state.update(updateState(_, req.headers, path)) *> ZIO.succeed(Response.ok)
=======
  def getApp(state: Ref[ServerState]) = serve {
    HttpApp.collectM { case req @ _ -> !! / path =>
      state.update(updateState(_, req.getHeaders, path)) *> ZIO.succeed(Response.ok)
>>>>>>> fa390fdc
    }
    Server.port(p) ++    // Setup port
      Server.app(app) ++ // Setup the Http app
      Server.transport(Auto)
  }

  def getLengthForPath(state: Ref[ServerState], path: String): UIO[Option[Int]] = {
    state.get.map(_.get(path))
  }

  def serverAppState(p: Int) =
    for {
      state <- ZRef.make(Map[String, Int]()).toManaged_
      _     <- getApp(state)(p).make
    } yield state

  override def spec = suite("Client Content-Length auto assign")(
    testM("get request without content") {
      val p = 38083
      serverAppState(p).use { state =>
        val path   = "getWithoutContent"
        val actual = statusWithPort(p, !! / path) *> getLengthForPath(state, path)
        assertM(actual)(isNone)
      }
    },
    testM("post request with nonempty content") {
      val p = 38084
      serverAppState(p).use { state =>
        val path    = "postWithNonemptyContent"
        val content = "content"
        val actual  = requestWithPort(p, !! / path, Method.POST, content) *> getLengthForPath(state, path)
        assertM(actual)(isSome(isPositive[Int]))
      }
    },
    testM("post request with nonempty content and set content-length") {
      val p = 38085
      serverAppState(p).use { state =>
        val path    = "postWithNonemptyContentAndSetContentLength"
        val content = "content"
        val headers = List(Header.custom(contentLengthName, "dummy"))
        val actual  = requestWithPort(p, !! / path, Method.POST, content, headers) *> getLengthForPath(state, path)
        assertM(actual)(isSome(isPositive[Int]))
      }
    },
  ).provideCustomLayer(env)

}<|MERGE_RESOLUTION|>--- conflicted
+++ resolved
@@ -29,15 +29,9 @@
       case _                                     => state
     }
 
-<<<<<<< HEAD
   def getApp(state: Ref[ServerState])(p: Int): Server[Any, Throwable] = {
     val app: HttpApp[Any, Throwable] = HttpApp.collectM { case req @ _ -> !! / path =>
-      state.update(updateState(_, req.headers, path)) *> ZIO.succeed(Response.ok)
-=======
-  def getApp(state: Ref[ServerState]) = serve {
-    HttpApp.collectM { case req @ _ -> !! / path =>
       state.update(updateState(_, req.getHeaders, path)) *> ZIO.succeed(Response.ok)
->>>>>>> fa390fdc
     }
     Server.port(p) ++    // Setup port
       Server.app(app) ++ // Setup the Http app
