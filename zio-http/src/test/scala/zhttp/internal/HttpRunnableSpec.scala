package zhttp.internal

import io.netty.handler.codec.http.HttpVersion
<<<<<<< HEAD
import io.netty.handler.codec.http.HttpVersion._
import sttp.client3
import sttp.client3.asynchttpclient.zio.{SttpClient, send}
import sttp.client3.{UriContext, asWebSocketUnsafe, basicRequest}
import sttp.model.{Header => SHeader}
import sttp.ws.WebSocket
import zhttp.http.URL.Relative
=======
import zhttp.http.URL.Location
>>>>>>> 5e4a0cfb
import zhttp.http._
import zhttp.internal.DynamicServer.HttpEnv
import zhttp.internal.HttpRunnableSpec.HttpTestClient
import zhttp.service.Client.{ClientRequest, ClientResponse}
import zhttp.service._
import zhttp.service.client.ClientSSLHandler.ClientSSLOptions
import zhttp.socket.SocketApp
import zio.test.DefaultRunnableSpec
import zio.{Has, ZIO, ZManaged}

/**
 * Should be used only when e2e tests needs to be written. Typically we would
 * want to do that when we want to test the logic that is part of the netty
 * based backend. For most of the other use cases directly running the HttpApp
 * should suffice. HttpRunnableSpec spins of an actual Http server and makes
 * requests.
 */
abstract class HttpRunnableSpec extends DefaultRunnableSpec { self =>

  implicit class RunnableClientHttpSyntax[R, A](app: Http[R, Throwable, Client.ClientRequest, A]) {

    /**
     * Runs the deployed Http app by making a real http request to it. The
     * method allows us to configure individual constituents of a ClientRequest.
     */
    def run(
      path: Path = !!,
      method: Method = Method.GET,
      content: String = "",
      headers: Headers = Headers.empty,
      version: HttpVersion = HttpVersion.HTTP_1_1,
    ): ZIO[R, Throwable, A] =
      app(
        Client.ClientRequest(
<<<<<<< HEAD
          httpVersion,
          method,
          URL.Absolute(Some("localhost"), Some(Scheme.HTTP), Some(0), Relative(path)),
          headers,
          HttpData.fromString(content),
=======
          url = URL(path), // url set here is overridden later via `deploy` method
          method = method,
          headers = headers,
          data = HttpData.fromString(content),
          version = version,
>>>>>>> 5e4a0cfb
        ),
      ).catchAll {
        case Some(value) => ZIO.fail(value)
        case None        => ZIO.fail(new RuntimeException("No response"))
      }
  }

  implicit class RunnableHttpClientAppSyntax(app: HttpApp[HttpEnv, Throwable]) {

    /**
     * Deploys the http application on the test server and returns a Http of
     * type {{{Http[R, E, ClientRequest, ClientResponse}}}. This allows us to
     * assert using all the powerful operators that are available on `Http`
     * while writing tests. It also allows us to simply pass a request in the
     * end, to execute, and resolve it with a response, like a normal HttpApp.
     */
    def deploy: HttpTestClient[Any, ClientRequest, ClientResponse] =
      for {
        port     <- Http.fromZIO(DynamicServer.port)
        id       <- Http.fromZIO(DynamicServer.deploy(app))
        response <- Http.fromFunctionZIO[Client.ClientRequest] { params =>
          Client.request(
            params
              .addHeader(DynamicServer.APP_ID, id)
<<<<<<< HEAD
              .copy(url =
                URL.Absolute(
                  Some("localhost"),
                  Some(Scheme.HTTP),
                  Some(port),
                  relative = Relative(params.url.toAbsolute.relative.path),
                ),
              ),
            ClientSSLOptions.DefaultSSL,
=======
              .copy(url = URL(params.url.path, Location.Absolute(Scheme.HTTP, "localhost", port))),
>>>>>>> 5e4a0cfb
          )
        }
      } yield response

<<<<<<< HEAD
    /**
     * Deploys the websocket application on the test server.
     */
    def deployWebSocket: HttpTestClient[SttpClient, client3.Response[Either[String, WebSocket[Task]]]] = for {
      id  <- Http.fromZIO(DynamicServer.deploy(app))
      res <-
        Http.fromFunctionZIO[Client.ClientRequest](params =>
          for {
            port <- DynamicServer.getPort
            url        = s"ws://localhost:$port${params.url.toAbsolute.relative.path.encode}"
            headerConv = params.addHeader(DynamicServer.APP_ID, id).getHeaders.toList.map(h => SHeader(h._1, h._2))
            res <- send(basicRequest.get(uri"$url").copy(headers = headerConv).response(asWebSocketUnsafe))
          } yield res,
        )

    } yield res

=======
    def deployWS: HttpTestClient[Any, SocketApp[Any], ClientResponse] =
      for {
        id       <- Http.fromZIO(DynamicServer.deploy(app))
        url      <- Http.fromZIO(DynamicServer.wsURL)
        response <- Http.fromFunctionZIO[SocketApp[Any]] { app =>
          Client.socket(
            url = url,
            headers = Headers(DynamicServer.APP_ID, id),
            app = app,
          )
        }
      } yield response
>>>>>>> 5e4a0cfb
  }

  def serve[R <: Has[_]](
    app: HttpApp[R, Throwable],
  ): ZManaged[R with EventLoopGroup with ServerChannelFactory with DynamicServer, Nothing, Unit] =
    for {
      start <- Server.make(Server.app(app) ++ Server.port(0) ++ Server.paranoidLeakDetection).orDie
      _     <- DynamicServer.setStart(start).toManaged_
    } yield ()

  def status(
    method: Method = Method.GET,
    path: Path,
  ): ZIO[EventLoopGroup with ChannelFactory with DynamicServer, Throwable, Status] = {
    for {
      port   <- DynamicServer.port
      status <- Client
        .request(
          "http://localhost:%d/%s".format(port, path),
          method,
<<<<<<< HEAD
          URL.Absolute(Some("localhost"), Some(Scheme.HTTP), Some(port), Relative(path)),
          ClientSSLOptions.DefaultSSL,
=======
          ssl = ClientSSLOptions.DefaultSSL,
>>>>>>> 5e4a0cfb
        )
        .map(_.status)
    } yield status
  }
}

object HttpRunnableSpec {
  type HttpTestClient[-R, -A, +B] =
    Http[
      R with EventLoopGroup with ChannelFactory with DynamicServer with ServerChannelFactory,
      Throwable,
      A,
      B,
    ]
}<|MERGE_RESOLUTION|>--- conflicted
+++ resolved
@@ -1,17 +1,7 @@
 package zhttp.internal
 
 import io.netty.handler.codec.http.HttpVersion
-<<<<<<< HEAD
-import io.netty.handler.codec.http.HttpVersion._
-import sttp.client3
-import sttp.client3.asynchttpclient.zio.{SttpClient, send}
-import sttp.client3.{UriContext, asWebSocketUnsafe, basicRequest}
-import sttp.model.{Header => SHeader}
-import sttp.ws.WebSocket
 import zhttp.http.URL.Relative
-=======
-import zhttp.http.URL.Location
->>>>>>> 5e4a0cfb
 import zhttp.http._
 import zhttp.internal.DynamicServer.HttpEnv
 import zhttp.internal.HttpRunnableSpec.HttpTestClient
@@ -46,19 +36,11 @@
     ): ZIO[R, Throwable, A] =
       app(
         Client.ClientRequest(
-<<<<<<< HEAD
-          httpVersion,
-          method,
-          URL.Absolute(Some("localhost"), Some(Scheme.HTTP), Some(0), Relative(path)),
-          headers,
-          HttpData.fromString(content),
-=======
           url = URL(path), // url set here is overridden later via `deploy` method
           method = method,
           headers = headers,
           data = HttpData.fromString(content),
           version = version,
->>>>>>> 5e4a0cfb
         ),
       ).catchAll {
         case Some(value) => ZIO.fail(value)
@@ -83,7 +65,6 @@
           Client.request(
             params
               .addHeader(DynamicServer.APP_ID, id)
-<<<<<<< HEAD
               .copy(url =
                 URL.Absolute(
                   Some("localhost"),
@@ -92,33 +73,10 @@
                   relative = Relative(params.url.toAbsolute.relative.path),
                 ),
               ),
-            ClientSSLOptions.DefaultSSL,
-=======
-              .copy(url = URL(params.url.path, Location.Absolute(Scheme.HTTP, "localhost", port))),
->>>>>>> 5e4a0cfb
           )
         }
       } yield response
 
-<<<<<<< HEAD
-    /**
-     * Deploys the websocket application on the test server.
-     */
-    def deployWebSocket: HttpTestClient[SttpClient, client3.Response[Either[String, WebSocket[Task]]]] = for {
-      id  <- Http.fromZIO(DynamicServer.deploy(app))
-      res <-
-        Http.fromFunctionZIO[Client.ClientRequest](params =>
-          for {
-            port <- DynamicServer.getPort
-            url        = s"ws://localhost:$port${params.url.toAbsolute.relative.path.encode}"
-            headerConv = params.addHeader(DynamicServer.APP_ID, id).getHeaders.toList.map(h => SHeader(h._1, h._2))
-            res <- send(basicRequest.get(uri"$url").copy(headers = headerConv).response(asWebSocketUnsafe))
-          } yield res,
-        )
-
-    } yield res
-
-=======
     def deployWS: HttpTestClient[Any, SocketApp[Any], ClientResponse] =
       for {
         id       <- Http.fromZIO(DynamicServer.deploy(app))
@@ -131,7 +89,6 @@
           )
         }
       } yield response
->>>>>>> 5e4a0cfb
   }
 
   def serve[R <: Has[_]](
@@ -152,12 +109,7 @@
         .request(
           "http://localhost:%d/%s".format(port, path),
           method,
-<<<<<<< HEAD
-          URL.Absolute(Some("localhost"), Some(Scheme.HTTP), Some(port), Relative(path)),
-          ClientSSLOptions.DefaultSSL,
-=======
           ssl = ClientSSLOptions.DefaultSSL,
->>>>>>> 5e4a0cfb
         )
         .map(_.status)
     } yield status
