--- conflicted
+++ resolved
@@ -23,16 +23,11 @@
    * Creates a socket connection on the provided URL. Typically used to connect
    * as a client.
    */
-<<<<<<< HEAD
-  def connect(url: String): ZIO[R with EventLoopGroup with ChannelFactory with Scope, Throwable, Response] =
-    Client.socket(url, self)
-=======
   def connect(
     url: String,
     headers: Headers = Headers.empty,
-  ): ZManaged[R with EventLoopGroup with ChannelFactory, Throwable, Response] =
+  ): ZIO[R with EventLoopGroup with ChannelFactory with Scope, Throwable, Response] =
     Client.socket(url, self, headers)
->>>>>>> fec9bb09
 
   /**
    * Called when the websocket connection is closed successfully.
