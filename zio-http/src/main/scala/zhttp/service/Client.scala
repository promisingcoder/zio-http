package zhttp.service

import io.netty.bootstrap.Bootstrap
import io.netty.buffer.{ByteBuf, ByteBufUtil}
import io.netty.channel.{Channel, ChannelFactory => JChannelFactory, EventLoopGroup => JEventLoopGroup}
import io.netty.handler.codec.http.{FullHttpRequest, HttpVersion}
import zhttp.http.URL.Location
import zhttp.http._
import zhttp.http.headers.HeaderExtension
import zhttp.service
import zhttp.service.Client.ClientResponse
import zhttp.service.client.ClientSSLHandler.ClientSSLOptions
import zhttp.service.client.content.handlers.ClientResponseHandler
import zhttp.service.client.{ClientChannelInitializer, ClientInboundHandler, SocketClient}
import zhttp.socket.SocketApp
import zio.{Chunk, Promise, Task, ZIO}

import java.net.InetSocketAddress

final case class Client[R](rtm: HttpRuntime[R], cf: JChannelFactory[Channel], el: JEventLoopGroup)
    extends SocketClient(rtm, cf, el)
    with HttpMessageCodec {

  def request(
    request: Request,
    sslOption: ClientSSLOptions = ClientSSLOptions.DefaultSSL,
  ): Task[Client.ClientResponse] =
    for {
      promise <- Promise.make[Throwable, Client.ClientResponse]
      jReq    <- encodeClientParams(HttpVersion.HTTP_1_1, request)
      _       <- Task(asyncRequest(request, jReq, promise, sslOption)).catchAll(cause => promise.fail(cause))
      res     <- promise.await
    } yield res

  def socket(
    url: String,
    headers: Headers = Headers.empty,
    sa: SocketApp[R],
    sslOptions: ClientSSLOptions = ClientSSLOptions.DefaultSSL,
  ): ZIO[Any, Throwable, ClientResponse] = for {
    pr  <- Promise.make[Throwable, ClientResponse]
    _   <- Task(unsafeSocket(url, headers, sa, pr, sslOptions))
    res <- pr.await
  } yield res

  private def asyncRequest(
    req: Request,
    jReq: FullHttpRequest,
    promise: Promise[Throwable, ClientResponse],
    sslOption: ClientSSLOptions,
  ): Unit = {
    try {
      val hand   = List(new ClientResponseHandler(), ClientInboundHandler(rtm, jReq, promise))
      val host   = req.url.host
      val port   = req.url.port.getOrElse(80) match {
        case -1   => 80
        case port => port
      }
      val scheme = req.url.kind match {
        case Location.Relative               => ""
        case Location.Absolute(scheme, _, _) => scheme.encode
      }
      val init   = ClientChannelInitializer(hand, scheme, sslOption)

      val jboo = new Bootstrap().channelFactory(cf).group(el).handler(init)
      if (host.isDefined) jboo.remoteAddress(new InetSocketAddress(host.get, port))

      jboo.connect(): Unit
    } catch {
      case _: Throwable =>
        if (jReq.refCnt() > 0) {
          jReq.release(jReq.refCnt()): Unit
        }
    }
  }

}

object Client {
  def make[R]: ZIO[R with EventLoopGroup with ChannelFactory, Nothing, Client[R]] = for {
    cf <- ZIO.access[ChannelFactory](_.get)
    el <- ZIO.access[EventLoopGroup](_.get)
    zx <- HttpRuntime.default[R]
  } yield service.Client(zx, cf, el)

  def request(
    url: String,
  ): ZIO[EventLoopGroup with ChannelFactory, Throwable, ClientResponse] = for {
    url <- ZIO.fromEither(URL.fromString(url))
    res <- request(Method.GET, url)
  } yield res

  def request(
    url: String,
    sslOptions: ClientSSLOptions,
  ): ZIO[EventLoopGroup with ChannelFactory, Throwable, ClientResponse] = for {
    url <- ZIO.fromEither(URL.fromString(url))
    res <- request(Method.GET, url, sslOptions)
  } yield res

  def request(
    url: String,
    headers: Headers,
    sslOptions: ClientSSLOptions = ClientSSLOptions.DefaultSSL,
  ): ZIO[EventLoopGroup with ChannelFactory, Throwable, ClientResponse] =
    for {
      url <- ZIO.fromEither(URL.fromString(url))
      res <- request(Method.GET, url, headers, sslOptions)
    } yield res

  def request(
    url: String,
    headers: Headers,
    content: HttpData,
  ): ZIO[EventLoopGroup with ChannelFactory, Throwable, ClientResponse] =
    for {
      url <- ZIO.fromEither(URL.fromString(url))
      res <- request(Method.GET, url, headers, content)
    } yield res

  def request(
    method: Method,
    url: URL,
  ): ZIO[EventLoopGroup with ChannelFactory, Throwable, ClientResponse] =
    request(Request(method, url))

  def request(
    method: Method,
    url: URL,
    sslOptions: ClientSSLOptions,
  ): ZIO[EventLoopGroup with ChannelFactory, Throwable, ClientResponse] =
    request(Request(method, url), sslOptions)

  def request(
    method: Method,
    url: URL,
    headers: Headers,
    sslOptions: ClientSSLOptions,
  ): ZIO[EventLoopGroup with ChannelFactory, Throwable, ClientResponse] =
    request(Request(method, url, headers), sslOptions)

  def request(
    method: Method,
    url: URL,
    headers: Headers,
    content: HttpData,
  ): ZIO[EventLoopGroup with ChannelFactory, Throwable, ClientResponse] =
    request(Request(method, url, headers, content, None))

  def request(
    req: Request,
  ): ZIO[EventLoopGroup with ChannelFactory, Throwable, ClientResponse] =
    make[Any].flatMap(_.request(req))

  def request(
    req: Request,
    sslOptions: ClientSSLOptions,
  ): ZIO[EventLoopGroup with ChannelFactory, Throwable, ClientResponse] =
    make[Any].flatMap(_.request(req, sslOptions))

  def socket[R](
    url: String,
    app: SocketApp[R],
    headers: Headers = Headers.empty,
    sslOptions: ClientSSLOptions = ClientSSLOptions.DefaultSSL,
  ): ZIO[R with EventLoopGroup with ChannelFactory, Throwable, ClientResponse] =
    make[R].flatMap(_.socket(url, headers, app, sslOptions))

<<<<<<< HEAD
  final case class ClientRequest(
    method: Method,
    url: URL,
    getHeaders: Headers = Headers.empty,
    data: HttpData = HttpData.empty,
    private val channelContext: ChannelHandlerContext = null,
  ) extends HeaderExtension[ClientRequest] {
    self =>

    def getBodyAsString: Option[String] = data match {
      case HttpData.Text(text, _)       => Some(text)
      case HttpData.BinaryChunk(data)   => Some(new String(data.toArray, HTTP_CHARSET))
      case HttpData.BinaryByteBuf(data) => Some(data.toString(HTTP_CHARSET))
      case _                            => Option.empty
    }

    def remoteAddress: Option[InetAddress] = {
      if (channelContext != null && channelContext.channel().remoteAddress().isInstanceOf[InetSocketAddress])
        Some(channelContext.channel().remoteAddress().asInstanceOf[InetSocketAddress].getAddress)
      else
        None
    }

    /**
     * Updates the headers using the provided function
     */
    override def updateHeaders(update: Headers => Headers): ClientRequest =
      self.copy(getHeaders = update(self.getHeaders))
  }

=======
>>>>>>> 2aa57cfe
  final case class ClientResponse(status: Status, headers: Headers, private[zhttp] val buffer: ByteBuf)
      extends HeaderExtension[ClientResponse] {
    self =>

    def getBody: Task[Chunk[Byte]] = Task(Chunk.fromArray(ByteBufUtil.getBytes(buffer)))

    def getBodyAsByteBuf: Task[ByteBuf] = Task(buffer)

    def getBodyAsString: Task[String] = Task(buffer.toString(self.getCharset))

    override def getHeaders: Headers = headers

    override def updateHeaders(update: Headers => Headers): ClientResponse = self.copy(headers = update(headers))
  }
}<|MERGE_RESOLUTION|>--- conflicted
+++ resolved
@@ -166,39 +166,6 @@
   ): ZIO[R with EventLoopGroup with ChannelFactory, Throwable, ClientResponse] =
     make[R].flatMap(_.socket(url, headers, app, sslOptions))
 
-<<<<<<< HEAD
-  final case class ClientRequest(
-    method: Method,
-    url: URL,
-    getHeaders: Headers = Headers.empty,
-    data: HttpData = HttpData.empty,
-    private val channelContext: ChannelHandlerContext = null,
-  ) extends HeaderExtension[ClientRequest] {
-    self =>
-
-    def getBodyAsString: Option[String] = data match {
-      case HttpData.Text(text, _)       => Some(text)
-      case HttpData.BinaryChunk(data)   => Some(new String(data.toArray, HTTP_CHARSET))
-      case HttpData.BinaryByteBuf(data) => Some(data.toString(HTTP_CHARSET))
-      case _                            => Option.empty
-    }
-
-    def remoteAddress: Option[InetAddress] = {
-      if (channelContext != null && channelContext.channel().remoteAddress().isInstanceOf[InetSocketAddress])
-        Some(channelContext.channel().remoteAddress().asInstanceOf[InetSocketAddress].getAddress)
-      else
-        None
-    }
-
-    /**
-     * Updates the headers using the provided function
-     */
-    override def updateHeaders(update: Headers => Headers): ClientRequest =
-      self.copy(getHeaders = update(self.getHeaders))
-  }
-
-=======
->>>>>>> 2aa57cfe
   final case class ClientResponse(status: Status, headers: Headers, private[zhttp] val buffer: ByteBuf)
       extends HeaderExtension[ClientResponse] {
     self =>
