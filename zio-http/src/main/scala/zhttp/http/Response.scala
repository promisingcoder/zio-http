package zhttp.http

import io.netty.buffer.Unpooled
import io.netty.handler.codec.http.HttpVersion.HTTP_1_1
import io.netty.handler.codec.http.{FullHttpResponse, HttpHeaderNames, HttpResponse}
import zhttp.html._
import zhttp.http.headers.HeaderExtension
import zhttp.socket.{IsWebSocket, Socket, SocketApp}
import zio.{UIO, ZIO}

import java.io.{PrintWriter, StringWriter}

final case class Response private (
  status: Status,
  headers: Headers,
  data: HttpData,
  private[zhttp] val attribute: Response.Attribute,
) extends HeaderExtension[Response]
    with HttpDataExtension[Response] { self =>

  /**
   * Encodes the Response into a Netty HttpResponse. Sets default headers such
   * as `content-length`. For performance reasons, it is possible that it uses a
   * FullHttpResponse if the complete data is available. Otherwise, it would
   * create a DefaultHttpResponse without any content.
   */
  private[zhttp] def unsafeEncode(): HttpResponse = {
    import io.netty.handler.codec.http._

    val jHeaders = self.headers.encode
    val jContent = self.data match {
<<<<<<< HEAD
      case HttpData.Incoming(_)    => null
      case data: HttpData.Outgoing =>
=======
      case HttpData.UnsafeAsync(_) => null
      case data: HttpData.Complete =>
>>>>>>> 00f788a1
        data match {
          case HttpData.FromAsciiString(text) => Unpooled.wrappedBuffer(text.array())
          case HttpData.BinaryChunk(data)     => Unpooled.wrappedBuffer(data.toArray)
          case HttpData.BinaryByteBuf(data)   => data
          case HttpData.BinaryStream(_)       => null
          case HttpData.Empty                 => Unpooled.EMPTY_BUFFER
          case HttpData.JavaFile(_)           => null
        }
    }

    val hasContentLength = jHeaders.contains(HttpHeaderNames.CONTENT_LENGTH)
    if (jContent == null) {
      // TODO: Unit test for this
      // Client can't handle chunked responses and currently treats them as a FullHttpResponse.
      // Due to this client limitation it is not possible to write a unit-test for this.
      // Alternative would be to use sttp client for this use-case.

      if (!hasContentLength) jHeaders.set(HttpHeaderNames.TRANSFER_ENCODING, HttpHeaderValues.CHUNKED)

      new DefaultHttpResponse(HttpVersion.HTTP_1_1, self.status.asJava, jHeaders)
    } else {
      val jResponse = new DefaultFullHttpResponse(HTTP_1_1, self.status.asJava, jContent, false)
      if (!hasContentLength) jHeaders.set(HttpHeaderNames.CONTENT_LENGTH, jContent.readableBytes())
      jResponse.headers().add(jHeaders)
      jResponse
    }
  }

  /**
   * Adds cookies in the response headers.
   */
  def addCookie(cookie: Cookie): Response =
    self.copy(headers = self.headers ++ Headers(HttpHeaderNames.SET_COOKIE.toString, cookie.encode))

  /**
   * A micro-optimizations that ignores all further modifications to the
   * response and encodes the current version into a Netty response. The netty
   * response is cached and reused for subsequent requests. This allows the
   * server to reduce memory utilization under load by not having to encode the
   * response for each request. In case the response is modified the server will
   * detect the changes and encode the response again, however it will turn out
   * to be counter productive.
   */
  def freeze: UIO[Response] =
    UIO(self.copy(attribute = self.attribute.withEncodedResponse(unsafeEncode(), self)))

  /**
   * Sets the response attributes
   */
  def setAttribute(attribute: Response.Attribute): Response =
    self.copy(attribute = attribute)

  /**
   * Sets the status of the response
   */
  def setStatus(status: Status): Response =
    self.copy(status = status)

  /**
   * Creates an Http from a Response
   */
  def toHttp: Http[Any, Nothing, Any, Response] = Http.succeed(self)

  /**
   * Updates the headers using the provided function
   */
  override def updateHeaders(update: Headers => Headers): Response =
    self.copy(headers = update(self.headers))

  /**
   * A more efficient way to append server-time to the response headers.
   */
  def withServerTime: Response = self.copy(attribute = self.attribute.withServerTime)
}

object Response {
  private[zhttp] def unsafeFromJResponse(jRes: FullHttpResponse): Response = {
    val status  = Status.fromHttpResponseStatus(jRes.status())
    val headers = Headers.decode(jRes.headers())
    val data    = HttpData.fromByteBuf(Unpooled.copiedBuffer(jRes.content()))
    Response(status, headers, data)
  }

  def apply[R, E](
    status: Status = Status.Ok,
    headers: Headers = Headers.empty,
    data: HttpData = HttpData.Empty,
  ): Response =
    Response(status, headers, data, Attribute.empty)

  def fromHttpError(error: HttpError): Response = {

    def prettify(throwable: Throwable): String = {
      val sw = new StringWriter
      throwable.printStackTrace(new PrintWriter(sw))
      s"${sw.toString}"
    }

    Response
      .html(
        status = error.status,
        data = Template.container(s"${error.status}") {
          div(
            div(
              styles := Seq("text-align" -> "center"),
              div(s"${error.status.code}", styles := Seq("font-size" -> "20em")),
              div(error.message),
            ),
            div(
              error.foldCause(div()) { throwable =>
                div(h3("Cause:"), pre(prettify(throwable)))
              },
            ),
          )
        },
      )
  }

  /**
   * Creates a new response for the provided socket
   */
  def fromSocket[R, E, A, B](socket: Socket[R, E, A, B])(implicit
    ev: IsWebSocket[R, E, A, B],
  ): ZIO[R, Nothing, Response] =
    fromSocketApp(socket.toSocketApp)

  /**
   * Creates a new response for the provided socket app
   */
  def fromSocketApp[R](app: SocketApp[R]): ZIO[R, Nothing, Response] = {
    ZIO.environment[R].map { env =>
      Response(
        Status.SwitchingProtocols,
        Headers.empty,
        HttpData.empty,
        Attribute(socketApp = Option(app.provideEnvironment(env))),
      )
    }

  }

  /**
   * Creates a response with content-type set to text/html
   */
  def html(data: Html, status: Status = Status.Ok): Response =
    Response(
      status = status,
      data = HttpData.fromString("<!DOCTYPE html>" + data.encode),
      headers = Headers(HeaderNames.contentType, HeaderValues.textHtml),
    )

  @deprecated("Use `Response(status, headers, data)` constructor instead.", "22-Sep-2021")
  def http[R, E](
    status: Status = Status.Ok,
    headers: Headers = Headers.empty,
    data: HttpData = HttpData.empty,
  ): Response = Response(status, headers, data)

  /**
   * Creates a response with content-type set to application/json
   */
  def json(data: CharSequence): Response =
    Response(
      data = HttpData.fromCharSequence(data),
      headers = Headers(HeaderNames.contentType, HeaderValues.applicationJson),
    )

  /**
   * Creates an empty response with status 200
   */
  def ok: Response = Response(Status.Ok)

  /**
   * Creates an empty response with status 301 or 302 depending on if it's
   * permanent or not.
   */
  def redirect(location: CharSequence, isPermanent: Boolean = false): Response = {
    val status = if (isPermanent) Status.PermanentRedirect else Status.TemporaryRedirect
    Response(status, Headers.location(location))
  }

  /**
   * Creates an empty response with the provided Status
   */
  def status(status: Status): Response = Response(status)

  /**
   * Creates a response with content-type set to text/plain
   */
  def text(text: CharSequence): Response =
    Response(
      data = HttpData.fromCharSequence(text),
      headers = Headers(HeaderNames.contentType, HeaderValues.textPlain),
    )

  /**
   * Attribute holds meta data for the backend
   */

  private[zhttp] final case class Attribute(
    socketApp: Option[SocketApp[Any]] = None,
    memoize: Boolean = false,
    serverTime: Boolean = false,
    encoded: Option[(Response, HttpResponse)] = None,
  ) { self =>
    def withEncodedResponse(jResponse: HttpResponse, response: Response): Attribute =
      self.copy(encoded = Some(response -> jResponse))

    def withMemoization: Attribute = self.copy(memoize = true)

    def withServerTime: Attribute = self.copy(serverTime = true)

    def withSocketApp(app: SocketApp[Any]): Attribute = self.copy(socketApp = Option(app))
  }

  object Attribute {

    /**
     * Helper to create an empty HttpData
     */
    def empty: Attribute = Attribute()
  }
}<|MERGE_RESOLUTION|>--- conflicted
+++ resolved
@@ -29,13 +29,8 @@
 
     val jHeaders = self.headers.encode
     val jContent = self.data match {
-<<<<<<< HEAD
-      case HttpData.Incoming(_)    => null
-      case data: HttpData.Outgoing =>
-=======
       case HttpData.UnsafeAsync(_) => null
       case data: HttpData.Complete =>
->>>>>>> 00f788a1
         data match {
           case HttpData.FromAsciiString(text) => Unpooled.wrappedBuffer(text.array())
           case HttpData.BinaryChunk(data)     => Unpooled.wrappedBuffer(data.toArray)
