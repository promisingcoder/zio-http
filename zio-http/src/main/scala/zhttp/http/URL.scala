package zhttp.http

import io.netty.handler.codec.http.{QueryStringDecoder, QueryStringEncoder}
<<<<<<< HEAD
import zhttp.http.Scheme.HTTP
import zhttp.http.URL._
=======
import zhttp.http.URL.{Fragment, Location}
>>>>>>> 5e4a0cfb

import java.io.IOException
import java.net.{MalformedURLException, URI}
import scala.jdk.CollectionConverters._
import scala.util.Try

<<<<<<< HEAD
sealed trait URL { self =>

  def getHost: Option[String]   = self match {
    case b: Absolute => b.host
    case r           => r.toAbsolute.getHost
  }
  def getPort: Option[Int]      = self match {
    case b: Absolute => b.port
    case r           => r.toAbsolute.getPort
  }
  def getScheme: Option[Scheme] = self match {
    case b: Absolute => b.scheme
    case r           => r.toAbsolute.getScheme
  }

  def toAbsolute: Absolute = self match {
    case Unsafe(x)   => URL.unsafeFromString(x)
    case b: Absolute => b
    case c: Relative => Absolute(relative = c)
  }

  def setHost(host: String): URL     =
    self.toAbsolute.copy(Some(host), Some(self.getScheme.getOrElse(HTTP)), Some(self.getPort.getOrElse(80)))
  def setPort(port: Int): URL        =
    self.toAbsolute.copy(Some(self.getHost.getOrElse("localhost")), Some(self.getScheme.getOrElse(HTTP)), Some(port))
  def setScheme(scheme: Scheme): URL =
    self.toAbsolute.copy(Some(self.getHost.getOrElse("localhost")), Some(scheme), Some(self.getPort.getOrElse(80)))
  def setPath(path: Path): URL       = self.toAbsolute.copy(relative = self.toAbsolute.relative.copy(path = path))
  def setPath(path: String): URL     = self.toAbsolute.copy(relative = self.toAbsolute.relative.copy(path = Path(path)))
  def setQueryParams(queryParams: Map[String, List[String]]): URL =
    self.toAbsolute.copy(relative = self.toAbsolute.relative.copy(queryParams = queryParams))
  def setQueryParams(query: String): URL                          =
    self.toAbsolute.copy(relative = self.toAbsolute.relative.copy(queryParams = URL.queryParams(query)))
  def encode: String                                              = URL.asString(self)
}
object URL {

  def apply(path: Path): URL     = Relative(path)
  def apply(string: String): URL = Unsafe(string)

  def asString(url: URL): String        = {
    val p: String = path(url.toAbsolute.relative)
    url match {
      case u: Absolute =>
        if (u.scheme.isDefined && u.port.isDefined && u.host.isDefined) {
          if (u.port.get == 80 || u.port.get == 443)
            s"${u.scheme.get.encode}://${u.host.get}$p"
          else s"${u.scheme.get.encode}://${u.host.get}:${u.port.get}$p"
        } else p
      case _           => {
        p
      }
=======
final case class URL(
  path: Path,
  kind: URL.Location = URL.Location.Relative,
  queryParams: Map[String, List[String]] = Map.empty,
  fragment: Option[Fragment] = None,
) { self =>

  def encode: String = URL.encode(self)

  def host: Option[String] = kind match {
    case URL.Location.Relative      => None
    case abs: URL.Location.Absolute => Option(abs.host)
  }

  def isAbsolute: Boolean = self.kind match {
    case Location.Absolute(_, _, _) => true
    case Location.Relative          => false
  }

  def isRelative: Boolean = !isAbsolute

  def port: Option[Int] = kind match {
    case URL.Location.Relative      => None
    case abs: URL.Location.Absolute => Option(abs.port)
  }

  def scheme: Option[Scheme] = kind match {
    case Location.Absolute(scheme, _, _) => Some(scheme)
    case Location.Relative               => None
  }

  def setHost(host: String): URL = {
    val location = kind match {
      case URL.Location.Relative      => URL.Location.Absolute(Scheme.HTTP, host, URL.portFromScheme(Scheme.HTTP))
      case abs: URL.Location.Absolute => abs.copy(host = host)
>>>>>>> 5e4a0cfb
    }
  }
  private def path(r: Relative): String = {
    val encoder = new QueryStringEncoder(s"${r.path.encode}${r.fragment.fold("")(f => "#" + f.raw)}")
    r.queryParams.foreach { case (key, values) =>
      if (key != "") values.foreach { value => encoder.addParam(key, value) }
    }
    encoder.toString
  }

<<<<<<< HEAD
  def fromString(string: String): Either[HttpError.BadRequest, URL] = Try(unsafeFromString(string)).toEither match {
    case Right(value) if value != null => Right(value)
    case _                             => Left(HttpError.BadRequest(s"Invalid URL: $string"))
  }

  final case class Unsafe(string: String) extends URL
  final case class Absolute(
    host: Option[String] = None,
    scheme: Option[Scheme] = None,
    port: Option[Int] = None,
    relative: Relative = Relative(),
  ) extends URL

  final case class Relative(
    path: Path = !!,
    queryParams: Map[String, List[String]] = Map.empty,
    fragment: Option[Fragment] = None,
  ) extends URL

  def unsafeFromString(string: String): Absolute =
    try {
      val url = new URI(string)
      if (url.isAbsolute) unsafeFromAbsoluteURI(url) else unsafeFromRelativeURI(url)
    } catch {
      case _: Throwable => throw new Error("Invalid URL")
=======
  def setPath(path: Path): URL =
    copy(path = path)

  def setPath(path: String): URL = copy(path = Path(path))

  def setPort(port: Int): URL = {
    val location = kind match {
      case URL.Location.Relative      => URL.Location.Absolute(Scheme.HTTP, "", port)
      case abs: URL.Location.Absolute => abs.copy(port = port)
>>>>>>> 5e4a0cfb
    }

  private def unsafeFromAbsoluteURI(uri: URI): Absolute = {

<<<<<<< HEAD
    def portFromScheme(scheme: Scheme): Int = scheme match {
      case Scheme.HTTP  => 80
      case Scheme.HTTPS => 443
      case null         => -1
=======
  def setQueryParams(queryParams: Map[String, List[String]]): URL =
    copy(queryParams = queryParams)

  def setQueryParams(query: String): URL =
    copy(queryParams = URL.queryParams(query))

  def setScheme(scheme: Scheme): URL = {
    val location = kind match {
      case URL.Location.Relative      => URL.Location.Absolute(scheme, "", URL.portFromScheme(scheme))
      case abs: URL.Location.Absolute => abs.copy(scheme = scheme)
>>>>>>> 5e4a0cfb
    }

    val scheme  = Scheme.fromString2(uri.getScheme)
    val uriPort = uri.getPort
    val port    = if (uriPort != -1) uriPort else portFromScheme(scheme)
    val host    = uri.getHost

    if (port != -1 && scheme != null && host != null)
      Absolute(
        Some(host),
        Some(scheme),
        Some(port),
        Relative(Path(uri.getRawPath), queryParams(uri.getRawQuery), Fragment.fromURI(uri)),
      )
    else throw new Error()
  }

<<<<<<< HEAD
  private def unsafeFromRelativeURI(uri: URI): Absolute =
    Absolute(relative = Relative(Path(uri.getRawPath), queryParams(uri.getRawQuery), Fragment.fromURI(uri)))

  case class Fragment private (raw: String, decoded: String)
  object Fragment {
    def fromURI(uri: URI): Option[Fragment] = for {
      raw     <- Option(uri.getRawFragment)
      decoded <- Option(uri.getFragment)
    } yield Fragment(raw, decoded)
  }
=======
  private[zhttp] def relative: URL = self.kind match {
    case URL.Location.Relative => self
    case _                     => self.copy(kind = URL.Location.Relative)
  }
}
object URL {
  def empty: URL = URL(!!)
>>>>>>> 5e4a0cfb

  def encode(url: URL): String = {

    def path: String = {
      val encoder = new QueryStringEncoder(s"${url.path.encode}${url.fragment.fold("")(f => "#" + f.raw)}")
      url.queryParams.foreach { case (key, values) =>
        if (key != "") values.foreach { value => encoder.addParam(key, value) }
      }
      encoder.toString
    }

    url.kind match {
      case Location.Relative                     => path
      case Location.Absolute(scheme, host, port) =>
        if (port == 80 || port == 443) s"${scheme.encode}://$host$path"
        else s"${scheme.encode}://$host:$port$path"
    }
  }

<<<<<<< HEAD
  def root: URL  = Absolute(relative = Relative())
  def empty: URL = root

  val url1 = URL.empty
    .setHost("www.zio-http.com")
    .setQueryParams(Map("A" -> List("B")))
    .setPort(8090)
    .setScheme(Scheme.HTTP)

  val url2: URL                               = URL("www.zio-http.com/a")
  val url3: Either[HttpError.BadRequest, URL] = URL.fromString("www.zio-http.com/a")

=======
  def fromString(string: String): Either[IOException, URL] = {
    def invalidURL = Left(new MalformedURLException(s"""Invalid URL: "$string""""))
    for {
      url <- Try(new URI(string)).toEither match {
        case Left(_)      => invalidURL
        case Right(value) => Right(value)
      }
      url <- (if (url.isAbsolute) fromAbsoluteURI(url) else fromRelativeURI(url)) match {
        case None        => invalidURL
        case Some(value) => Right(value)
      }

    } yield url
  }

  def root: URL = URL(!!)

  private def fromAbsoluteURI(uri: URI): Option[URL] = {
    for {
      scheme <- Scheme.decode(uri.getScheme)
      host   <- Option(uri.getHost)
      path   <- Option(uri.getRawPath)
      port       = Option(uri.getPort).filter(_ != -1).getOrElse(portFromScheme(scheme))
      connection = URL.Location.Absolute(scheme, host, port)
    } yield URL(Path(path), connection, queryParams(uri.getRawQuery), Fragment.fromURI(uri))
  }

  private def fromRelativeURI(uri: URI): Option[URL] = for {
    path <- Option(uri.getRawPath)
  } yield URL(Path(path), Location.Relative, queryParams(uri.getRawQuery), Fragment.fromURI(uri))

  private def portFromScheme(scheme: Scheme): Int = scheme match {
    case Scheme.HTTP | Scheme.WS   => 80
    case Scheme.HTTPS | Scheme.WSS => 443
  }

  private def queryParams(query: String) = {
    if (query == null || query.isEmpty) {
      Map.empty[String, List[String]]
    } else {
      val decoder = new QueryStringDecoder(query, false)
      val params  = decoder.parameters()
      params.asScala.view.map { case (k, v) => (k, v.asScala.toList) }.toMap
    }
  }

  sealed trait Location

  case class Fragment private (raw: String, decoded: String)

  object Location {
    final case class Absolute(scheme: Scheme, host: String, port: Int) extends Location

    case object Relative extends Location
  }

  object Fragment {
    def fromURI(uri: URI): Option[Fragment] = for {
      raw     <- Option(uri.getRawFragment)
      decoded <- Option(uri.getFragment)
    } yield Fragment(raw, decoded)
  }
>>>>>>> 5e4a0cfb
}<|MERGE_RESOLUTION|>--- conflicted
+++ resolved
@@ -1,19 +1,13 @@
 package zhttp.http
 
 import io.netty.handler.codec.http.{QueryStringDecoder, QueryStringEncoder}
-<<<<<<< HEAD
 import zhttp.http.Scheme.HTTP
 import zhttp.http.URL._
-=======
-import zhttp.http.URL.{Fragment, Location}
->>>>>>> 5e4a0cfb
 
-import java.io.IOException
-import java.net.{MalformedURLException, URI}
+import java.net.URI
 import scala.jdk.CollectionConverters._
 import scala.util.Try
 
-<<<<<<< HEAD
 sealed trait URL { self =>
 
   def getHost: Option[String]   = self match {
@@ -27,6 +21,11 @@
   def getScheme: Option[Scheme] = self match {
     case b: Absolute => b.scheme
     case r           => r.toAbsolute.getScheme
+  }
+  def getPath: Path             = self match {
+    case a: Unsafe                   => a.toAbsolute.relative.path
+    case Absolute(_, _, _, relative) => relative.path
+    case Relative(path, _, _)        => path
   }
 
   def toAbsolute: Absolute = self match {
@@ -66,43 +65,6 @@
       case _           => {
         p
       }
-=======
-final case class URL(
-  path: Path,
-  kind: URL.Location = URL.Location.Relative,
-  queryParams: Map[String, List[String]] = Map.empty,
-  fragment: Option[Fragment] = None,
-) { self =>
-
-  def encode: String = URL.encode(self)
-
-  def host: Option[String] = kind match {
-    case URL.Location.Relative      => None
-    case abs: URL.Location.Absolute => Option(abs.host)
-  }
-
-  def isAbsolute: Boolean = self.kind match {
-    case Location.Absolute(_, _, _) => true
-    case Location.Relative          => false
-  }
-
-  def isRelative: Boolean = !isAbsolute
-
-  def port: Option[Int] = kind match {
-    case URL.Location.Relative      => None
-    case abs: URL.Location.Absolute => Option(abs.port)
-  }
-
-  def scheme: Option[Scheme] = kind match {
-    case Location.Absolute(scheme, _, _) => Some(scheme)
-    case Location.Relative               => None
-  }
-
-  def setHost(host: String): URL = {
-    val location = kind match {
-      case URL.Location.Relative      => URL.Location.Absolute(Scheme.HTTP, host, URL.portFromScheme(Scheme.HTTP))
-      case abs: URL.Location.Absolute => abs.copy(host = host)
->>>>>>> 5e4a0cfb
     }
   }
   private def path(r: Relative): String = {
@@ -113,7 +75,6 @@
     encoder.toString
   }
 
-<<<<<<< HEAD
   def fromString(string: String): Either[HttpError.BadRequest, URL] = Try(unsafeFromString(string)).toEither match {
     case Right(value) if value != null => Right(value)
     case _                             => Left(HttpError.BadRequest(s"Invalid URL: $string"))
@@ -133,64 +94,35 @@
     fragment: Option[Fragment] = None,
   ) extends URL
 
-  def unsafeFromString(string: String): Absolute =
+  private def portFromScheme(scheme: Scheme): Int = scheme match {
+    case Scheme.HTTP | Scheme.WS   => 80
+    case Scheme.HTTPS | Scheme.WSS => 443
+  }
+
+  def unsafeFromString(string: String): Absolute          = {
     try {
       val url = new URI(string)
-      if (url.isAbsolute) unsafeFromAbsoluteURI(url) else unsafeFromRelativeURI(url)
+      if (url.isAbsolute) fromAbsoluteURI(url).orNull else fromRelativeURI(url).orNull
     } catch {
-      case _: Throwable => throw new Error("Invalid URL")
-=======
-  def setPath(path: Path): URL =
-    copy(path = path)
-
-  def setPath(path: String): URL = copy(path = Path(path))
-
-  def setPort(port: Int): URL = {
-    val location = kind match {
-      case URL.Location.Relative      => URL.Location.Absolute(Scheme.HTTP, "", port)
-      case abs: URL.Location.Absolute => abs.copy(port = port)
->>>>>>> 5e4a0cfb
+      case _: Throwable => null
     }
-
-  private def unsafeFromAbsoluteURI(uri: URI): Absolute = {
-
-<<<<<<< HEAD
-    def portFromScheme(scheme: Scheme): Int = scheme match {
-      case Scheme.HTTP  => 80
-      case Scheme.HTTPS => 443
-      case null         => -1
-=======
-  def setQueryParams(queryParams: Map[String, List[String]]): URL =
-    copy(queryParams = queryParams)
-
-  def setQueryParams(query: String): URL =
-    copy(queryParams = URL.queryParams(query))
-
-  def setScheme(scheme: Scheme): URL = {
-    val location = kind match {
-      case URL.Location.Relative      => URL.Location.Absolute(scheme, "", URL.portFromScheme(scheme))
-      case abs: URL.Location.Absolute => abs.copy(scheme = scheme)
->>>>>>> 5e4a0cfb
-    }
-
-    val scheme  = Scheme.fromString2(uri.getScheme)
-    val uriPort = uri.getPort
-    val port    = if (uriPort != -1) uriPort else portFromScheme(scheme)
-    val host    = uri.getHost
-
-    if (port != -1 && scheme != null && host != null)
-      Absolute(
-        Some(host),
-        Some(scheme),
-        Some(port),
-        Relative(Path(uri.getRawPath), queryParams(uri.getRawQuery), Fragment.fromURI(uri)),
-      )
-    else throw new Error()
+  }
+  private def fromAbsoluteURI(uri: URI): Option[Absolute] = {
+    for {
+      scheme <- Scheme.decode(uri.getScheme)
+      path   <- Option(uri.getRawPath)
+      port = Option(uri.getPort).filter(_ != -1).getOrElse(portFromScheme(scheme))
+    } yield Absolute(
+      Option(uri.getHost),
+      Scheme.decode(uri.getScheme),
+      Some(port),
+      Relative(Path(path), queryParams(uri.getRawQuery), Fragment.fromURI(uri)),
+    )
   }
 
-<<<<<<< HEAD
-  private def unsafeFromRelativeURI(uri: URI): Absolute =
-    Absolute(relative = Relative(Path(uri.getRawPath), queryParams(uri.getRawQuery), Fragment.fromURI(uri)))
+  private def fromRelativeURI(uri: URI): Option[Absolute] = for {
+    path <- Option(uri.getRawPath)
+  } yield Absolute(relative = Relative(Path(path), queryParams(uri.getRawQuery), Fragment.fromURI(uri)))
 
   case class Fragment private (raw: String, decoded: String)
   object Fragment {
@@ -199,35 +131,17 @@
       decoded <- Option(uri.getFragment)
     } yield Fragment(raw, decoded)
   }
-=======
-  private[zhttp] def relative: URL = self.kind match {
-    case URL.Location.Relative => self
-    case _                     => self.copy(kind = URL.Location.Relative)
-  }
-}
-object URL {
-  def empty: URL = URL(!!)
->>>>>>> 5e4a0cfb
 
-  def encode(url: URL): String = {
-
-    def path: String = {
-      val encoder = new QueryStringEncoder(s"${url.path.encode}${url.fragment.fold("")(f => "#" + f.raw)}")
-      url.queryParams.foreach { case (key, values) =>
-        if (key != "") values.foreach { value => encoder.addParam(key, value) }
-      }
-      encoder.toString
-    }
-
-    url.kind match {
-      case Location.Relative                     => path
-      case Location.Absolute(scheme, host, port) =>
-        if (port == 80 || port == 443) s"${scheme.encode}://$host$path"
-        else s"${scheme.encode}://$host:$port$path"
+  private def queryParams(query: String) = {
+    if (query == null || query.isEmpty) {
+      Map.empty[String, List[String]]
+    } else {
+      val decoder = new QueryStringDecoder(query, false)
+      val params  = decoder.parameters()
+      params.asScala.view.map { case (k, v) => (k, v.asScala.toList) }.toMap
     }
   }
 
-<<<<<<< HEAD
   def root: URL  = Absolute(relative = Relative())
   def empty: URL = root
 
@@ -240,68 +154,4 @@
   val url2: URL                               = URL("www.zio-http.com/a")
   val url3: Either[HttpError.BadRequest, URL] = URL.fromString("www.zio-http.com/a")
 
-=======
-  def fromString(string: String): Either[IOException, URL] = {
-    def invalidURL = Left(new MalformedURLException(s"""Invalid URL: "$string""""))
-    for {
-      url <- Try(new URI(string)).toEither match {
-        case Left(_)      => invalidURL
-        case Right(value) => Right(value)
-      }
-      url <- (if (url.isAbsolute) fromAbsoluteURI(url) else fromRelativeURI(url)) match {
-        case None        => invalidURL
-        case Some(value) => Right(value)
-      }
-
-    } yield url
-  }
-
-  def root: URL = URL(!!)
-
-  private def fromAbsoluteURI(uri: URI): Option[URL] = {
-    for {
-      scheme <- Scheme.decode(uri.getScheme)
-      host   <- Option(uri.getHost)
-      path   <- Option(uri.getRawPath)
-      port       = Option(uri.getPort).filter(_ != -1).getOrElse(portFromScheme(scheme))
-      connection = URL.Location.Absolute(scheme, host, port)
-    } yield URL(Path(path), connection, queryParams(uri.getRawQuery), Fragment.fromURI(uri))
-  }
-
-  private def fromRelativeURI(uri: URI): Option[URL] = for {
-    path <- Option(uri.getRawPath)
-  } yield URL(Path(path), Location.Relative, queryParams(uri.getRawQuery), Fragment.fromURI(uri))
-
-  private def portFromScheme(scheme: Scheme): Int = scheme match {
-    case Scheme.HTTP | Scheme.WS   => 80
-    case Scheme.HTTPS | Scheme.WSS => 443
-  }
-
-  private def queryParams(query: String) = {
-    if (query == null || query.isEmpty) {
-      Map.empty[String, List[String]]
-    } else {
-      val decoder = new QueryStringDecoder(query, false)
-      val params  = decoder.parameters()
-      params.asScala.view.map { case (k, v) => (k, v.asScala.toList) }.toMap
-    }
-  }
-
-  sealed trait Location
-
-  case class Fragment private (raw: String, decoded: String)
-
-  object Location {
-    final case class Absolute(scheme: Scheme, host: String, port: Int) extends Location
-
-    case object Relative extends Location
-  }
-
-  object Fragment {
-    def fromURI(uri: URI): Option[Fragment] = for {
-      raw     <- Option(uri.getRawFragment)
-      decoded <- Option(uri.getFragment)
-    } yield Fragment(raw, decoded)
-  }
->>>>>>> 5e4a0cfb
 }