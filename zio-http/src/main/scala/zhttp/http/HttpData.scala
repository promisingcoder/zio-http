package zhttp.http

import io.netty.buffer.{ByteBuf, Unpooled}
import io.netty.channel.ChannelHandlerContext
import io.netty.handler.codec.http.{HttpContent, LastHttpContent}
import io.netty.util.AsciiString
import zhttp.http.HttpData.ByteBufConfig
import zio._
import zio.stream.ZStream

import java.io.FileInputStream
import java.nio.charset.Charset

/**
 * Holds HttpData that needs to be written on the HttpChannel
 */
sealed trait HttpData { self =>

  /**
   * Encodes the HttpData into a ByteBuf. Takes in ByteBufConfig to have a more
   * fine grained control over the encoding.
   */
  def toByteBuf(config: ByteBufConfig): Task[ByteBuf]

  /**
   * Encodes the HttpData into a Stream of ByteBufs. Takes in ByteBufConfig to
   * have a more fine grained control over the encoding.
   */
  def toByteBufStream(config: ByteBufConfig): ZStream[Any, Throwable, ByteBuf]

  /**
   * Encodes the HttpData into a Http of ByeBuf. This could be more performant
   * in certain cases. Takes in ByteBufConfig to have a more fine grained
   * control over the encoding.
   */
  def toHttp(config: ByteBufConfig): Http[Any, Throwable, Any, ByteBuf]

  /**
   * Returns true if HttpData is empty
   */
  final def isEmpty: Boolean = self match {
    case HttpData.Empty => true
    case _              => false
  }

  /**
   * Encodes the HttpData into a ByteBuf.
   */
  final def toByteBuf: Task[ByteBuf] = toByteBuf(ByteBufConfig.default)

  /**
   * Encodes the HttpData into a Stream of ByteBufs
   */
  final def toByteBufStream: ZStream[Any, Throwable, ByteBuf] = toByteBufStream(ByteBufConfig.default)

  /**
   * A bit more efficient version of toByteBuf in certain cases
   */
  final def toHttp: Http[Any, Throwable, Any, ByteBuf] = toHttp(ByteBufConfig.default)
}

object HttpData {

  private def collectStream[R, E](stream: ZStream[R, E, ByteBuf]): ZIO[R, E, ByteBuf] =
    stream.fold(Unpooled.compositeBuffer()) { case (cmp, buf) => cmp.addComponent(true, buf) }

  /**
   * Helper to create empty HttpData
   */
  def empty: HttpData = Empty

  /**
   * Helper to create HttpData from AsciiString
   */
  def fromAsciiString(asciiString: AsciiString): HttpData = FromAsciiString(asciiString)

  /**
   * Helper to create HttpData from ByteBuf
   */
  def fromByteBuf(byteBuf: ByteBuf): HttpData = HttpData.BinaryByteBuf(byteBuf)

  /**
   * Helper to create HttpData from CharSequence
   */
  def fromCharSequence(charSequence: CharSequence, charset: Charset = HTTP_CHARSET): HttpData =
    fromAsciiString(new AsciiString(charSequence, charset))

  /**
   * Helper to create HttpData from chunk of bytes
   */
  def fromChunk(data: Chunk[Byte]): HttpData = BinaryChunk(data)

  /**
   * Helper to create HttpData from contents of a file
   */
  def fromFile(file: => java.io.File): HttpData = JavaFile(() => file)

  /**
   * Helper to create HttpData from Stream of string
   */
  def fromStream(stream: ZStream[Any, Throwable, CharSequence], charset: Charset = HTTP_CHARSET): HttpData =
    HttpData.BinaryStream(stream.map(str => Unpooled.wrappedBuffer(str.toString.getBytes(charset))))

  /**
   * Helper to create HttpData from Stream of bytes
   */
  def fromStream(stream: ZStream[Any, Throwable, Byte]): HttpData =
    HttpData.BinaryStream(stream.mapChunks(chunks => Chunk(Unpooled.wrappedBuffer(chunks.toArray))))

  /**
   * Helper to create HttpData from String
   */
  def fromString(text: String, charset: Charset = HTTP_CHARSET): HttpData = fromCharSequence(text, charset)

  private[zhttp] sealed trait Complete extends HttpData

  /**
   * Provides a more fine grained control while encoding HttpData into ByteBUfs
   */
  case class ByteBufConfig(chunkSize: Int = 1024 * 4) {
    def chunkSize(fileLength: Long): Int = {
      val actualInt = fileLength.toInt
      if (actualInt < 0) chunkSize
      else if (actualInt < chunkSize) actualInt
      else chunkSize
    }
  }

<<<<<<< HEAD
  private[zhttp] final class UnsafeContent(private val httpContent: HttpContent) extends AnyVal {
    def content: ByteBuf = httpContent.content()

    def isLast: Boolean = httpContent.isInstanceOf[LastHttpContent]
  }

  private[zhttp] trait UnsafeChannel {
    def read(): Unit
  }

  object UnsafeChannel {
    def fromCtx(ctx: ChannelHandlerContext): UnsafeChannel = () => ctx.read(): Unit
  }

  private[zhttp] final case class UnsafeAsync(unsafeRun: (UnsafeChannel => UnsafeContent => Unit) => Unit)
      extends HttpData {

    private def toUnsafeContentQueue: ZIO[Any, Nothing, Queue[UnsafeContent]] = {
      for {
        queue   <- ZQueue.bounded[UnsafeContent](1)
        promise <- Promise.make[Nothing, UnsafeChannel]
        runtime <- ZIO.runtime[Any]
        _       <- UIO(
          unsafeRun { ch =>
            runtime.unsafeRun(promise.succeed(ch))
            msg => {
              runtime.unsafeRun(queue.offer(msg)): Unit
            }
          },
        )
        ch      <- promise.await
      } yield queue.mapM { msg =>
        UIO(ch.read()).unless(msg.isLast).as(msg)
      }
    }
=======
  private[zhttp] final case class UnsafeAsync(unsafeRun: (ChannelHandlerContext => HttpContent => Unit) => Unit)
      extends HttpData {

    private def isLast(msg: HttpContent): Boolean = msg.isInstanceOf[LastHttpContent]
>>>>>>> f5f2883c

    /**
     * Encodes the HttpData into a ByteBuf.
     */
    override def toByteBuf(config: ByteBufConfig): Task[ByteBuf] = for {
      body <- ZIO.effectAsync[Any, Nothing, ByteBuf](cb =>
        unsafeRun(ch => {
          val buffer = Unpooled.compositeBuffer()
          msg => {
            buffer.addComponent(true, msg.content)
            if (isLast(msg)) cb(UIO(buffer)) else ch.read(): Unit
          }
        }),
      )
    } yield body

    /**
     * Encodes the HttpData into a Stream of ByteBufs
     */
    override def toByteBufStream(config: ByteBufConfig): ZStream[Any, Throwable, ByteBuf] =
<<<<<<< HEAD
      ZStream.unwrap(toUnsafeContentQueue.map(ZStream.fromQueue(_))).takeUntil(_.isLast).map(_.content)
=======
      ZStream
        .effectAsync[Any, Nothing, ByteBuf](cb =>
          unsafeRun(ch =>
            msg => {
              cb(ZIO.succeed(Chunk(msg.content)))
              if (isLast(msg)) cb(ZIO.fail(None)) else ch.read(): Unit
            },
          ),
        )
>>>>>>> f5f2883c

    override def toHttp(config: ByteBufConfig): Http[Any, Throwable, Any, ByteBuf] =
      Http.fromZIO(toByteBuf(config))
  }

  private[zhttp] case class FromAsciiString(asciiString: AsciiString) extends Complete {

    private def encode: ByteBuf = Unpooled.wrappedBuffer(asciiString.array())

    /**
     * Encodes the HttpData into a ByteBuf. Takes in ByteBufConfig to have a
     * more fine grained control over the encoding.
     */
    override def toByteBuf(config: ByteBufConfig): Task[ByteBuf] = Task(encode)

    /**
     * Encodes the HttpData into a Stream of ByteBufs. Takes in ByteBufConfig to
     * have a more fine grained control over the encoding.
     */
    override def toByteBufStream(config: ByteBufConfig): ZStream[Any, Throwable, ByteBuf] =
      ZStream.fromEffect(toByteBuf(config))

    /**
     * Encodes the HttpData into a Http of ByeBuf. This could be more performant
     * in certain cases. Takes in ByteBufConfig to have a more fine grained
     * control over the encoding.
     */
    override def toHttp(config: ByteBufConfig): Http[Any, Throwable, Any, ByteBuf] = Http.attempt(encode)
  }

  private[zhttp] final case class BinaryChunk(data: Chunk[Byte]) extends Complete {

    private def encode = Unpooled.wrappedBuffer(data.toArray)

    /**
     * Encodes the HttpData into a ByteBuf.
     */
    override def toByteBuf(config: ByteBufConfig): Task[ByteBuf] = UIO(encode)

    /**
     * Encodes the HttpData into a Stream of ByteBufs
     */
    override def toByteBufStream(config: ByteBufConfig): ZStream[Any, Throwable, ByteBuf] =
      ZStream.fromEffect(toByteBuf(config))

    override def toHttp(config: ByteBufConfig): UHttp[Any, ByteBuf] = Http.succeed(encode)
  }

  private[zhttp] final case class BinaryByteBuf(data: ByteBuf) extends Complete {

    /**
     * Encodes the HttpData into a ByteBuf.
     */
    override def toByteBuf(config: ByteBufConfig): Task[ByteBuf] = Task(data)

    /**
     * Encodes the HttpData into a Stream of ByteBufs
     */
    override def toByteBufStream(config: ByteBufConfig): ZStream[Any, Throwable, ByteBuf] =
      ZStream.fromEffect(toByteBuf(config))

    override def toHttp(config: ByteBufConfig): UHttp[Any, ByteBuf] = Http.succeed(data)
  }

  private[zhttp] final case class BinaryStream(stream: ZStream[Any, Throwable, ByteBuf]) extends Complete {

    /**
     * Encodes the HttpData into a ByteBuf.
     */
    override def toByteBuf(config: ByteBufConfig): Task[ByteBuf] =
      collectStream(toByteBufStream(config))

    /**
     * Encodes the HttpData into a Stream of ByteBufs
     */
    override def toByteBufStream(config: ByteBufConfig): ZStream[Any, Throwable, ByteBuf] =
      stream

    override def toHttp(config: ByteBufConfig): Http[Any, Throwable, Any, ByteBuf] =
      Http.fromZIO(toByteBuf(config))
  }

  private[zhttp] final case class JavaFile(unsafeFile: () => java.io.File) extends Complete {

    /**
     * Encodes the HttpData into a ByteBuf.
     */
    override def toByteBuf(config: ByteBufConfig): Task[ByteBuf] =
      collectStream(toByteBufStream(config))

    /**
     * Encodes the HttpData into a Stream of ByteBufs
     */
    override def toByteBufStream(config: ByteBufConfig): ZStream[Any, Throwable, ByteBuf] =
      ZStream.unwrap {
        for {
          file <- Task(unsafeFile())
          fs   <- Task(new FileInputStream(file))
          size   = config.chunkSize(file.length())
          buffer = new Array[Byte](size)
        } yield ZStream
          .repeatEffectOption[Any, Throwable, ByteBuf] {
            for {
              len   <- Task(fs.read(buffer)).mapError(Some(_))
              bytes <- if (len > 0) UIO(Unpooled.copiedBuffer(buffer, 0, len)) else ZIO.fail(None)
            } yield bytes
          }
          .ensuring(UIO(fs.close()))
      }

    override def toHttp(config: ByteBufConfig): Http[Any, Throwable, Any, ByteBuf] =
      Http.fromZIO(toByteBuf(config))
  }

  object ByteBufConfig {
    val default: ByteBufConfig = ByteBufConfig()
  }

  private[zhttp] case object Empty extends Complete {

    /**
     * Encodes the HttpData into a ByteBuf.
     */
    override def toByteBuf(config: ByteBufConfig): Task[ByteBuf] = UIO(Unpooled.EMPTY_BUFFER)

    /**
     * Encodes the HttpData into a Stream of ByteBufs
     */
    override def toByteBufStream(config: ByteBufConfig): ZStream[Any, Throwable, ByteBuf] =
      ZStream.fromEffect(toByteBuf(config))

    override def toHttp(config: ByteBufConfig): UHttp[Any, ByteBuf] = Http.empty
  }

}<|MERGE_RESOLUTION|>--- conflicted
+++ resolved
@@ -5,8 +5,8 @@
 import io.netty.handler.codec.http.{HttpContent, LastHttpContent}
 import io.netty.util.AsciiString
 import zhttp.http.HttpData.ByteBufConfig
-import zio._
 import zio.stream.ZStream
+import zio.{Chunk, Task, UIO, ZIO}
 
 import java.io.FileInputStream
 import java.nio.charset.Charset
@@ -126,48 +126,10 @@
     }
   }
 
-<<<<<<< HEAD
-  private[zhttp] final class UnsafeContent(private val httpContent: HttpContent) extends AnyVal {
-    def content: ByteBuf = httpContent.content()
-
-    def isLast: Boolean = httpContent.isInstanceOf[LastHttpContent]
-  }
-
-  private[zhttp] trait UnsafeChannel {
-    def read(): Unit
-  }
-
-  object UnsafeChannel {
-    def fromCtx(ctx: ChannelHandlerContext): UnsafeChannel = () => ctx.read(): Unit
-  }
-
-  private[zhttp] final case class UnsafeAsync(unsafeRun: (UnsafeChannel => UnsafeContent => Unit) => Unit)
-      extends HttpData {
-
-    private def toUnsafeContentQueue: ZIO[Any, Nothing, Queue[UnsafeContent]] = {
-      for {
-        queue   <- ZQueue.bounded[UnsafeContent](1)
-        promise <- Promise.make[Nothing, UnsafeChannel]
-        runtime <- ZIO.runtime[Any]
-        _       <- UIO(
-          unsafeRun { ch =>
-            runtime.unsafeRun(promise.succeed(ch))
-            msg => {
-              runtime.unsafeRun(queue.offer(msg)): Unit
-            }
-          },
-        )
-        ch      <- promise.await
-      } yield queue.mapM { msg =>
-        UIO(ch.read()).unless(msg.isLast).as(msg)
-      }
-    }
-=======
   private[zhttp] final case class UnsafeAsync(unsafeRun: (ChannelHandlerContext => HttpContent => Unit) => Unit)
       extends HttpData {
 
     private def isLast(msg: HttpContent): Boolean = msg.isInstanceOf[LastHttpContent]
->>>>>>> f5f2883c
 
     /**
      * Encodes the HttpData into a ByteBuf.
@@ -188,9 +150,6 @@
      * Encodes the HttpData into a Stream of ByteBufs
      */
     override def toByteBufStream(config: ByteBufConfig): ZStream[Any, Throwable, ByteBuf] =
-<<<<<<< HEAD
-      ZStream.unwrap(toUnsafeContentQueue.map(ZStream.fromQueue(_))).takeUntil(_.isLast).map(_.content)
-=======
       ZStream
         .effectAsync[Any, Nothing, ByteBuf](cb =>
           unsafeRun(ch =>
@@ -200,7 +159,6 @@
             },
           ),
         )
->>>>>>> f5f2883c
 
     override def toHttp(config: ByteBufConfig): Http[Any, Throwable, Any, ByteBuf] =
       Http.fromZIO(toByteBuf(config))
