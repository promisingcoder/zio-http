package zio.http.netty.server

import io.netty.channel.ChannelHandler.Sharable
import io.netty.channel._
import io.netty.handler.codec.http._
import zio._
import zio.http._
import zio.http.netty.{NettyRuntime, _}
import zio.logging.Logger
import zio.stacktracer.TracingImplicits.disableAutoTrace // scalafix:ok;
import zio.http.model._
import io.netty.util.AttributeKey
import io.netty.handler.codec.http.websocketx.WebSocketServerProtocolHandler
import scala.annotation.tailrec
import ServerInboundHandler.isReadKey
import java.io.IOException
import java.net.InetAddress
import java.net.InetSocketAddress
import java.util.concurrent.atomic.AtomicReference

/**
 * STOP RIGHT THERE!!!
 *
 * I know what you are thinking. You're thinking, "Man, I can really clean this
 * up and make it more idiomatic/functional!"
 *
 * Well, I was once like you. A sweet summer child intoxicated on effect systems
 * and functional programming. I decided I could take on the world...err Netty
 * implementation, and make it so much cleaner, so much nicer, prettier,
 * palatable, FUNCTIONAL!
 *
 * How wrong I was. In a haze of fool-hearty passion I did just that...and
 * subsequently tanked `zio-http`s rank on TechEmpower's Benchmark.
 *
 * I have peered into the cold void that is performance optimization. A mea
 * culpa for the sins of my naive bravado. The void stares back into me. I am
 * now a husk of my former self, a hallow driven more and more to increase
 * performance. 2% here, 5% there, a sad existence I would wish on no one.
 *
 * So yeah, DON'T CHANGE ANYTHING HERE UNLESS YOU REALLY KNOW WHAT YOU ARE
 * DOING!
 *
 * @param appRef
 * @param config
 * @param errCallbackRef
 * @param runtime
 * @param time
 * @param trace
 */
@Sharable
private[zio] final case class ServerInboundHandler(
  appRef: AppRef,
  config: ServerConfig,
  errCallbackRef: ErrorCallbackRef,
  runtime: NettyRuntime,
  time: service.ServerTime,
)(implicit trace: Trace)
    extends SimpleChannelInboundHandler[HttpObject](false) { self =>
  import ServerInboundHandler.log

  implicit private val unsafe: Unsafe = Unsafe.unsafe

  private val bodyless = List(
    HttpMethod.CONNECT,
    HttpMethod.GET,
    HttpMethod.HEAD,
    HttpMethod.DELETE,
    HttpMethod.OPTIONS,
    HttpMethod.TRACE,
  )

  private lazy val app = {
    var app0 = appRef.get
    while (app0 == null) {
      app0 = appRef.get
    }
    app0
  }

  private lazy val errorCallback = {
    var cb0 = errCallbackRef.get
    while (cb0 == null) {
      cb0 = errCallbackRef.get
    }
    cb0
  }

  @inline
  override def channelRead0(ctx: ChannelHandlerContext, msg: HttpObject): Unit = {

    def attemptFastWrite(exit: HExit[Any, Throwable, Response], time: service.ServerTime): Boolean = {
      exit match {
        case HExit.Success(response) =>
          response.attribute.encoded match {
            case Some((oResponse, jResponse: FullHttpResponse)) if hasChanged(response, oResponse) =>
              val djResponse = jResponse.retainedDuplicate()
              setServerTime(time, response, djResponse)
              ctx.writeAndFlush(djResponse, ctx.voidPromise()): Unit
              log.debug("Fast write performed")
              true

            case _ => false
          }
        case _                       => false
      }
    }

    def attemptFullWrite(
      exit: HExit[Any, Throwable, Response],
      jRequest: HttpRequest,
      time: service.ServerTime,
      runtime: NettyRuntime,
    ): ZIO[Any, Throwable, Unit] = {

      for {
        response <- exit.toZIO.unrefine { case error => Option(error) }.catchAll {
          case None        => ZIO.succeed(HttpError.NotFound(jRequest.uri()).toResponse)
          case Some(error) => ZIO.succeed(HttpError.InternalServerError(cause = Some(error)).toResponse)
        }
        _        <-
          if (response.isWebSocket) ZIO.attempt(upgradeToWebSocket(jRequest, response, runtime))
          else
            for {
              jResponse <- response.encode()
              _         <- ZIO.attempt(setServerTime(time, response, jResponse))
              _         <- ZIO.attempt(ctx.writeAndFlush(jResponse))
              flushed <- if (!jResponse.isInstanceOf[FullHttpResponse]) response.body.write(ctx) else ZIO.succeed(true)
              _       <- ZIO.attempt(ctx.flush()).when(!flushed)
            } yield ()

        _ <- ZIO.attempt(setContentReadAttr(false))
      } yield log.debug("Full write performed")
    }

    def canHaveBody(jReq: HttpRequest): Boolean = {
      !bodyless.contains(jReq.method()) && {
        val contentLength = jReq.headers().get(HttpHeaderNames.CONTENT_LENGTH)
        contentLength != null && contentLength != "0"
      }
    }

    def hasChanged(r1: Response, r2: Response): Boolean =
      (r1.status eq r2.status) && (r1.body eq r2.body) && (r1.headers eq r2.headers)

    def releaseRequest(jReq: FullHttpRequest, cnt: Int = 1): Unit = {
      if (jReq.refCnt() > 0 && cnt > 0) {
        jReq.release(cnt): Unit
      }
    }

    def setAutoRead(cond: Boolean): Unit = {
      log.debug(s"Setting channel auto-read to: [${cond}]")
      ctx.channel().config().setAutoRead(cond): Unit
    }

    def setContentReadAttr(flag: Boolean): Unit = {
      ctx.channel().attr(isReadKey).set(flag)
    }

    def setServerTime(time: service.ServerTime, response: Response, jResponse: HttpResponse): Unit = {
      if (response.attribute.serverTime)
        jResponse.headers().set(HttpHeaderNames.DATE, time.refreshAndGet()): Unit
    }

    /*
     * Checks if the response requires to switch protocol to websocket. Returns
     * true if it can, otherwise returns false
     */
    @tailrec
    def upgradeToWebSocket(jReq: HttpRequest, res: Response, runtime: NettyRuntime): Unit = {
      val app = res.attribute.socketApp
      jReq match {
        case jReq: FullHttpRequest =>
          log.debug(s"Upgrading to WebSocket: [${jReq.uri()}]")
          log.debug(s"SocketApp: [${app.orNull}]")
          ctx
            .channel()
            .pipeline()
            .addLast(new WebSocketServerProtocolHandler(app.get.protocol.serverBuilder.build()))
            .addLast(Names.WebSocketHandler, new WebSocketAppHandler(runtime, app.get, false))

          val retained = jReq.retainedDuplicate()
          ctx.channel().eventLoop().submit { () => ctx.fireChannelRead(retained) }: Unit

        case jReq: HttpRequest =>
          val fullRequest = new DefaultFullHttpRequest(jReq.protocolVersion(), jReq.method(), jReq.uri())
          fullRequest.headers().setAll(jReq.headers())
          upgradeToWebSocket(fullRequest, res, runtime)
      }
    }

    log.debug(s"Message: [${msg.getClass.getName}]")
    msg match {
      case jReq: FullHttpRequest =>
        log.debug(s"FullHttpRequest: [${jReq.method()} ${jReq.uri()}]")
<<<<<<< HEAD
        val req  = NettyServerRequest(ctx, jReq)
        val exit = app.execute(req)
=======
        val req         = makeZioRequest(jReq)
        val (http, env) = appRef.get
        val exit        = http.execute(req)
>>>>>>> 6172b49f

        if (attemptFastWrite(exit, time)) {
          releaseRequest(jReq)
        } else
          runtime.run(ctx) {
            (attemptFullWrite(exit, jReq, time, runtime) ensuring ZIO.succeed { releaseRequest(jReq) })
              .provideEnvironment(env)
          }

      case jReq: HttpRequest =>
        log.debug(s"HttpRequest: [${jReq.method()} ${jReq.uri()}]")
<<<<<<< HEAD
        val req  = NettyServerRequest(ctx, jReq)
        val exit = app.execute(req)
=======
        val req         = makeZioRequest(jReq)
        val (http, env) = appRef.get
        val exit        = http.execute(req)
>>>>>>> 6172b49f

        if (!attemptFastWrite(exit, time)) {
          if (canHaveBody(jReq)) setAutoRead(false)
          runtime.run(ctx) {
            (attemptFullWrite(exit, jReq, time, runtime) ensuring ZIO.succeed(setAutoRead(true)))
              .provideEnvironment(env)
          }
        }

      case msg: HttpContent =>
        ctx.fireChannelRead(msg): Unit

      case _ =>
        throw new IllegalStateException(s"Unexpected message type: ${msg.getClass.getName}")
    }

  }

  override def exceptionCaught(ctx: ChannelHandlerContext, cause: Throwable): Unit = {
    errorCallback match {
      case Some(callback) => runtime.run(ctx)(callback(cause))
      case None           =>
        cause match {
          // case ioe: IOException
          //     if ioe.getMessage.contentEquals(
          //       "Connection reset by peer",
          //     ) => // TODO: We REALLY need to figure out why this happens.
          //   log.info("Connection reset by peer")
          case t => super.exceptionCaught(ctx, t)
        }
    }
  }
}

object ServerInboundHandler {

  // private[zio] final class NettyProxyRequest(ctx: ChannelHandlerContext, nettyReq: HttpRequest) extends Request {
  //   self =>

  //   // private lazy val urlRef: AtomicReference[URL] =
  //   //   new AtomicReference[URL](URL.fromString(nettyReq.uri()).getOrElse(URL.empty))

  //   // private lazy val methodRef: AtomicReference[Method] =
  //   //   new AtomicReference[Method](Method.fromHttpMethod(nettyReq.method()))

  //   // private lazy val headersRef: AtomicReference[Headers] =
  //   //   new AtomicReference(Headers.make(nettyReq.headers()))

  //   // private lazy val versionRef: AtomicReference[Version] = new AtomicReference(
  //   //   {

  //   //     val nettyHttpVersion = nettyReq.protocolVersion()

  //   //     nettyHttpVersion match {
  //   //       case HttpVersion.HTTP_1_0 => Version.Http_1_0
  //   //       case HttpVersion.HTTP_1_1 => Version.Http_1_1
  //   //       case httpVersion          => Version.Unsupported(httpVersion.text())
  //   //     }
  //   //   },
  //   // )

  //   private def addAsyncBodyHandler(async: Body.UnsafeAsync): Unit = {
  //     if (contentIsRead) throw new RuntimeException("Content is already read")
  //     ctx
  //       .channel()
  //       .pipeline()
  //       .addAfter(Names.HttpRequestHandler, Names.HttpContentHandler, new ServerAsyncBodyHandler(async)): Unit
  //     setContentReadAttr(flag = true)
  //   }

  //   private def contentIsRead: Boolean =
  //     ctx.channel().attr(isReadKey).get()

  //   private def setContentReadAttr(flag: Boolean): Unit =
  //     ctx.channel().attr(isReadKey).set(flag)

  //   override def body: Body = {
  //     nettyReq match {
  //       case nettyReq: FullHttpRequest =>
  //         Body.fromByteBuf(nettyReq.content())
  //       case _: HttpRequest            =>
  //         Body.fromAsync { async =>
  //           addAsyncBodyHandler(async)
  //         }
  //     }
  //   }

  //   override def headers: Headers = ??? // headersRef.get()

  //   override def method: Method = ??? // methodRef.get

  //   override def path: Path = ??? // url.path

  //   override def url: URL = ??? // urlRef.get

  //   override def version: Version = {
  //     val nettyHttpVersion = nettyReq.protocolVersion()

  //     nettyHttpVersion match {
  //       case HttpVersion.HTTP_1_0 => Version.Http_1_0
  //       case HttpVersion.HTTP_1_1 => Version.Http_1_1
  //       case other                => Version.Unsupported(other.text())
  //     }
  //   }

  //   override def remoteAddress: Option[InetAddress] =
  //     ctx.channel().remoteAddress() match {
  //       case address: InetSocketAddress => Some(address.getAddress)
  //       case _                          => None
  //     }

  //   override def updateHeaders(update: Headers => Headers)(implicit trace: Trace): Request = ???
  //   //   {
  //   //   var loop = true
  //   //   while (loop) {
  //   //     val oldHeaders = headersRef.get()
  //   //     if (headersRef.compareAndSet(oldHeaders, update(oldHeaders))) loop = false
  //   //   }
  //   //   self
  //   // }

  //   override def updateMethod(newMethod: Method): Request = ???

  //   //   {
  //   //   var loop = true
  //   //   while (loop) {
  //   //     val oldMethod = methodRef.get()
  //   //     if (methodRef.compareAndSet(oldMethod, newMethod)) loop = false
  //   //   }
  //   //   self
  //   // }

  //   override def updateUrl(newUrl: URL): Request = ???
  //   //   {
  //   //   var loop = true
  //   //   while (loop) {
  //   //     val oldUrl = urlRef.get()
  //   //     if (urlRef.compareAndSet(oldUrl, newUrl)) loop = false
  //   //   }
  //   //   self
  //   // }

  //   override def updateVersion(newVersion: Version): Request = ???

  //   //   {
  //   //   var loop = true
  //   //   while (loop) {
  //   //     val oldVersion = versionRef.get()
  //   //     if (versionRef.compareAndSet(oldVersion, newVersion)) loop = false
  //   //   }
  //   //   self
  //   // }
  // }

  private[zio] val isReadKey = AttributeKey.newInstance[Boolean]("IS_READ_KEY")

  val log: Logger = service.Log.withTags("Server", "Request")

  val layer = {
    implicit val trace: Trace = Trace.empty
    ZLayer.fromZIO {
      for {
        appRef      <- ZIO.service[AppRef]
        errCallback <- ZIO.service[ErrorCallbackRef]
        rtm         <- ZIO.service[NettyRuntime]
        config      <- ZIO.service[ServerConfig]
        time        <- ZIO.service[service.ServerTime]

      } yield ServerInboundHandler(appRef, config, errCallback, rtm, time)
    }
  }

}<|MERGE_RESOLUTION|>--- conflicted
+++ resolved
@@ -69,7 +69,7 @@
     HttpMethod.TRACE,
   )
 
-  private lazy val app = {
+  private lazy val (http, env) = {
     var app0 = appRef.get
     while (app0 == null) {
       app0 = appRef.get
@@ -193,14 +193,11 @@
     msg match {
       case jReq: FullHttpRequest =>
         log.debug(s"FullHttpRequest: [${jReq.method()} ${jReq.uri()}]")
-<<<<<<< HEAD
         val req  = NettyServerRequest(ctx, jReq)
-        val exit = app.execute(req)
-=======
-        val req         = makeZioRequest(jReq)
-        val (http, env) = appRef.get
+        // val exit = app.execute(req)
+        // val req         = makeZioRequest(jReq)
+        // val (http, env) = appRef.get
         val exit        = http.execute(req)
->>>>>>> 6172b49f
 
         if (attemptFastWrite(exit, time)) {
           releaseRequest(jReq)
@@ -212,14 +209,11 @@
 
       case jReq: HttpRequest =>
         log.debug(s"HttpRequest: [${jReq.method()} ${jReq.uri()}]")
-<<<<<<< HEAD
         val req  = NettyServerRequest(ctx, jReq)
-        val exit = app.execute(req)
-=======
-        val req         = makeZioRequest(jReq)
-        val (http, env) = appRef.get
+        // val exit = app.execute(req)
+        // val req         = makeZioRequest(jReq)
+        // val (http, env) = appRef.get
         val exit        = http.execute(req)
->>>>>>> 6172b49f
 
         if (!attemptFastWrite(exit, time)) {
           if (canHaveBody(jReq)) setAutoRead(false)
