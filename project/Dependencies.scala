--- conflicted
+++ resolved
@@ -3,11 +3,7 @@
 object Dependencies {
   val JwtCoreVersion                = "9.0.5"
   val NettyVersion                  = "4.1.77.Final"
-<<<<<<< HEAD
-  val NettyIncubatorVersion         = "0.0.13.Final"
-=======
   val NettyIncubatorVersion         = "0.0.14.Final"
->>>>>>> 3f1aee03
   val ScalaCompactCollectionVersion = "2.7.0"
   val ZioVersion                    = "1.0.14"
   val SttpVersion                   = "3.3.18"
