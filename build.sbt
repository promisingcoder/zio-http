--- conflicted
+++ resolved
@@ -80,18 +80,7 @@
           new URL("https://github.com/amitksingh1490"),
         ),
       ),
-<<<<<<< HEAD
-    libraryDependencies ++= Seq(`zio`, `zio-streams`, netty, `scala-compact-collection`)
-=======
-    libraryDependencies ++=
-      Seq(
-        "dev.zio"                %% "zio"                     % zioVersion,
-        "dev.zio"                %% "zio-streams"             % zioVersion,
-        "io.netty.incubator"      % "netty-incubator-transport-native-io_uring" % "0.0.8.Final" classifier "linux-x86_64",
-        "io.netty"                % "netty-all"               % "4.1.69.Final",
-        "org.scala-lang.modules" %% "scala-collection-compat" % "2.5.0",
-      ),
->>>>>>> 3cf6e883
+    libraryDependencies ++= Seq(`zio`, `zio-streams`, netty, `scala-compact-collection`, `netty-incubator`)
   )
 
 // Project Benchmarks
@@ -116,13 +105,7 @@
   .settings(
     fork                      := true,
     Compile / run / mainClass := Option("HelloWorld"),
-<<<<<<< HEAD
     libraryDependencies ++= Seq(`jwt-core`),
-=======
-    libraryDependencies ++= Seq(
-      "com.github.jwt-scala" %% "jwt-core" % "9.0.2",
-    ),
->>>>>>> 3cf6e883
   )
   .dependsOn(zhttp)
 
